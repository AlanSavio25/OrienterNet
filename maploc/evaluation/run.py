# Copyright (c) Meta Platforms, Inc. and affiliates.

import functools
from itertools import islice
from pathlib import Path
from typing import Callable, Dict, List, Optional, Tuple

import numpy as np
import torch
from omegaconf import DictConfig, OmegaConf
from pytorch_lightning import seed_everything
from torchmetrics import MetricCollection
from tqdm import tqdm

from maploc.utils.wrappers import Transform2D

from .. import EXPERIMENTS_PATH, logger
from ..data.torch import collate, unbatch_to_device
from ..models.metrics import AngleError, LateralLongitudinalError, Location2DError
from ..models.sequential import GPSAligner, RigidAligner
from ..models.voting import argmax_xyr, fuse_gps, log_softmax_spatial
from ..module import GenericModule
from ..utils.io import DATA_URL, download_file, read_json
from .utils import write_dump
from .viz import plot_example_sequential, plot_example_single

pretrained_models = dict(
    OrienterNet_MGL=("orienternet_mgl.ckpt", dict(num_rotations=256)),
)


def resolve_checkpoint_path(experiment_or_path: str) -> Path:
    path = Path(experiment_or_path)
    if not path.exists():
        # provided name of experiment
        path = Path(EXPERIMENTS_PATH, *experiment_or_path.split("/"))
        if not path.exists():
            if experiment_or_path in set(p for p, _ in pretrained_models.values()):
                download_file(f"{DATA_URL}/{experiment_or_path}", path)
            else:
                raise FileNotFoundError(path)
    if path.is_file():
        return path
    # provided only the experiment name
    maybe_path = path / "last-step.ckpt"
    if not maybe_path.exists():
        maybe_path = path / "step.ckpt"
    if not maybe_path.exists():
        raise FileNotFoundError(f"Could not find any checkpoint in {path}.")
    return maybe_path


@torch.no_grad()
def evaluate_single_image_chain(
    dataloader: torch.utils.data.DataLoader,
    models: List[GenericModule],
    num: Optional[int] = None,
    callback: Optional[Callable] = None,
    progress: bool = True,
    mask_index: Optional[Tuple[int]] = None,
    has_gps: bool = False,
    **kwargs,
):

    ppm = models[0].model.conf.pixel_per_meter
    metrics = MetricCollection(models[0].model.metrics())
    metrics = metrics.to(models[0].device)

    names = []

    for i, batch_ in enumerate(
        islice(tqdm(dataloader, total=num, disable=not progress), num)
    ):

        preds = []
        batches = []
        if kwargs.get("selected_images"):
            if batch_["name"][0] not in kwargs.get("selected_images"):
                continue
        for model in models:
            batch = model.transfer_batch_to_device(batch_, model.device, i)
            pred = model(batch)
            preds.append(pred)
            batches.append(batch)

        scores = [pred["scores"] for pred in preds]
        h = w = max([score.shape[-2] for score in scores])
        scores = [
            torch.nn.functional.interpolate(
                score.moveaxis(-1, -3), size=(h, w), mode="bilinear"
            ).moveaxis(-3, -1)
            for score in scores
        ]
        log_probs = [log_softmax_spatial(score) for score in scores]
        log_probs_chained = log_softmax_spatial(torch.stack(log_probs).sum(0))

        pred = preds[0]
        model = models[0]
        batch = batches[0]

        uvr_max = argmax_xyr(log_probs_chained)
        ij_max = torch.flip(uvr_max[..., :2], dims=[-1])
        yaw_max = 180 - uvr_max[..., -1]
        map_T_max = Transform2D.from_degrees(yaw_max.unsqueeze(-1), ij_max)
        pred["map_T_cam_max"] = map_T_max
        pred["tile_T_cam_max"] = Transform2D.from_pixels(map_T_max, 1 / ppm)
        pred["log_probs"] = log_probs_chained

        names += batch["name"]

        results = metrics(pred, batch)
        if callback is not None:
            callback(
                i, model, unbatch_to_device(pred), unbatch_to_device(batch), results
            )
        del batches, preds, results

    return metrics.cpu(), names


@torch.no_grad()
def evaluate_single_image(
    dataloader: torch.utils.data.DataLoader,
    model: GenericModule,
    num: Optional[int] = None,
    callback: Optional[Callable] = None,
    progress: bool = True,
    mask_index: Optional[Tuple[int]] = None,
    has_gps: bool = False,
    **kwargs,
):
    ppm = model.model.conf.pixel_per_meter
    metrics = MetricCollection(model.model.metrics())
    metrics["directional_error"] = LateralLongitudinalError()
    if has_gps:
        metrics["xy_gps_error"] = Location2DError("tile_t_gps")
        metrics["xy_fused_error"] = Location2DError("tile_T_fused")
        metrics["yaw_fused_error"] = AngleError("tile_T_fused")
    metrics = metrics.to(model.device)

    names = []
    for i, batch_ in enumerate(
        islice(tqdm(dataloader, total=num, disable=not progress), num)
    ):
        batch = model.transfer_batch_to_device(batch_, model.device, i)

        if kwargs.get("selected_images"):
            if batch["name"][0] not in kwargs.get("selected_images"):
                continue

        # Ablation: mask semantic classes
        if mask_index is not None:
            mask = batch["map"][0, mask_index[0]] == (mask_index[1] + 1)
            batch["map"][0, mask_index[0]][mask] = 0
        pred = model(batch)

        if has_gps:
            map_t_gps = pred["map_t_gps"] = batch["map_t_gps"]
            pred["log_probs_fused"] = fuse_gps(
                pred["log_probs"],
                map_t_gps,
                ppm,
                sigma=batch["accuracy_gps"],
                gaussian=True,
                refactored=True,
            )  # memory_layout

            # argmax_xyr returns the "uv" coordinates on the memory layout
            uvt_fused = argmax_xyr(pred["log_probs_fused"])

            # Note: the rotation dimension (last dim) of log_probs_fused is
            # still ordered acc. to north-clockwise yaw convention.

            ij_fused = torch.flip(uvt_fused[..., :2], dims=[-1])
            yaw_fused = 90 - uvt_fused[..., -1]
            map_T_fused = Transform2D.from_degrees(yaw_fused.unsqueeze(-1), ij_fused)
            pred["tile_T_fused"] = Transform2D.from_pixels(map_T_fused, 1 / ppm)

            pred["tile_t_gps"] = Transform2D.from_pixels(map_t_gps, 1 / ppm)
            del ij_fused, uvt_fused, yaw_fused
        names += batch["name"]

        results = metrics(pred, batch)
        if callback is not None:
            callback(
                i, model, unbatch_to_device(pred), unbatch_to_device(batch_), results
            )
        del batch_, batch, pred, results

    return metrics.cpu(), names


@torch.no_grad()
def evaluate_sequential(
    dataset: torch.utils.data.Dataset,
    chunk2idx: Dict,
    model: GenericModule,
    num: Optional[int] = None,
    shuffle: bool = False,
    callback: Optional[Callable] = None,
    progress: bool = True,
    num_rotations: int = 512,
    mask_index: Optional[Tuple[int]] = None,
    has_gps: bool = False,
):
    chunk_keys = list(chunk2idx)
    if shuffle:
        chunk_keys = [chunk_keys[i] for i in torch.randperm(len(chunk_keys))]
    if num is not None:
        chunk_keys = chunk_keys[:num]
    lengths = [len(chunk2idx[k]) for k in chunk_keys]
    logger.info(
        "Min/max/med lengths: %d/%d/%d, total number of images: %d",
        min(lengths),
        np.median(lengths),
        max(lengths),
        sum(lengths),
    )
    viz = callback is not None

    metrics = MetricCollection(model.model.metrics())
    ppm = model.model.conf.pixel_per_meter
    metrics["directional_error"] = LateralLongitudinalError(ppm)
    metrics["xy_seq_error"] = Location2DError("uv_seq", ppm)
    metrics["yaw_seq_error"] = AngleError("yaw_seq")
    metrics["directional_seq_error"] = LateralLongitudinalError(ppm, key="uv_seq")
    if has_gps:
        metrics["xy_gps_error"] = Location2DError("uv_gps", ppm)
        metrics["xy_gps_seq_error"] = Location2DError("uv_gps_seq", ppm)
        metrics["yaw_gps_seq_error"] = AngleError("yaw_gps_seq")
    metrics = metrics.to(model.device)

    keys_save = ["uvr_max", "uv_max", "yaw_max", "uv_expectation"]
    if has_gps:
        keys_save.append("uv_gps")
    if viz:
        keys_save.append("log_probs")

    for chunk_index, key in enumerate(tqdm(chunk_keys, disable=not progress)):
        indices = chunk2idx[key]
        aligner = RigidAligner(track_priors=viz, num_rotations=num_rotations)
        if has_gps:
            aligner_gps = GPSAligner(track_priors=viz, num_rotations=num_rotations)
        batches = []
        preds = []
        for i in indices:
            data = dataset[i]
            data = model.transfer_batch_to_device(data, model.device, 0)
            pred = model(collate([data]))

            canvas = data["canvas"]
            data["xy_geo"] = xy = canvas.to_xy(data["uv"].double())
            data["yaw"] = yaw = data["roll_pitch_yaw"][-1].double()
            aligner.update(pred["log_probs"][0], canvas, xy, yaw)

            if has_gps:
                (uv_gps) = pred["uv_gps"] = data["uv_gps"][None]
                xy_gps = canvas.to_xy(uv_gps.double())
                aligner_gps.update(xy_gps, data["accuracy_gps"], canvas, xy, yaw)

            if not viz:
                data.pop("image")
                data.pop("map")
            batches.append(data)
            preds.append({k: pred[k][0] for k in keys_save})
            del pred

        xy_gt = torch.stack([b["xy_geo"] for b in batches])
        yaw_gt = torch.stack([b["yaw"] for b in batches])
        aligner.compute()
        xy_seq, yaw_seq = aligner.transform(xy_gt, yaw_gt)
        if has_gps:
            aligner_gps.compute()
            xy_gps_seq, yaw_gps_seq = aligner_gps.transform(xy_gt, yaw_gt)
        results = []
        for i in range(len(indices)):
            preds[i]["uv_seq"] = batches[i]["canvas"].to_uv(xy_seq[i]).float()
            preds[i]["yaw_seq"] = yaw_seq[i].float()
            if has_gps:
                preds[i]["uv_gps_seq"] = (
                    batches[i]["canvas"].to_uv(xy_gps_seq[i]).float()
                )
                preds[i]["yaw_gps_seq"] = yaw_gps_seq[i].float()
            results.append(metrics(preds[i], batches[i]))
        if viz:
            callback(chunk_index, model, batches, preds, results, aligner)
        del aligner, preds, batches, results
    return metrics.cpu()


def select_images_from_log(log_paths):
<<<<<<< HEAD
    """Return list of images to plot"""
=======
>>>>>>> d5e0c928

    if len(log_paths) == 0:
        raise ValueError("At least one log path must be provided")
    elif len(log_paths) == 1:
        log_data = read_json(Path(log_paths[0]))
        # best or worst or both with median?
        logs = list(zip(log_data["errors"]["xy_max_error"], log_data["names"]))

        logs = [name for _, name in sorted(logs, key=lambda x: x[0])]

        # logs = [name for (err, name) in logs if 4.0 < err < 9.0]
        selected_images = logs[:15] + logs[-30:]

    if len(log_paths) > 1:

        logs = {}

        sorted_names = None
        for i, log_path in enumerate(log_paths):
            log_data = read_json(Path(log_path))
            if not log_data:
                raise ValueError("Log data is empty")
            sorted_names = sorted(log_data["names"])
            logs[i] = list(zip(log_data["errors"]["xy_max_error"], log_data["names"]))
            logs[i] = [err for err, _ in sorted(logs[i], key=lambda x: x[1])]

<<<<<<< HEAD
        # selected_images = [n for (n, f, c) in list(zip(sorted_names, logs[0], logs[len(log_paths)-1])) if c < 5 and f > 12]
        # selected_images = [n for (n, f, c, C) in list(zip(sorted_names, logs[0], logs[1], logs[2])) if (f > 0.5 and c <= 0.5) or (f > 1 and c <= 1) or (f > 2 and c <= 2)]
        selected_images = [
            n
            for (n, f, c, C) in list(zip(sorted_names, logs[0], logs[1], logs[2]))
            if f <= 4
=======
        diff = -np.array(logs[0]) + np.array(logs[len(log_paths) - 1])
        selected_images = [
            n for value, n in sorted(list(zip(diff, sorted_names)), key=lambda x: x[0])
>>>>>>> d5e0c928
        ]

    return selected_images[:5]


def evaluate_chain(
    experiments: List[str],
    cfgs: List[DictConfig],
    dataset,
    split: str,
    output_dir: Optional[Path] = None,
    callback: Optional[Callable] = None,
    num_workers: int = 1,
    viz_kwargs=None,
    **kwargs,
):

    logger.info("Evaluating models %s", experiments)

    models = []
    for experiment, cfg in zip(experiments, cfgs):
        checkpoint_path = resolve_checkpoint_path(experiment)
        model = GenericModule.load_from_checkpoint(
            checkpoint_path, cfg=cfg, find_best=not experiment.endswith(".ckpt")
        )
        model = model.eval()
        if torch.cuda.is_available():
            model = model.cuda()
        models.append(model)

    dataset.prepare_data()
    dataset.setup()

    plot_images = kwargs.get("plot_images")
    if output_dir is not None:
        output_dir.mkdir(exist_ok=True, parents=True)
        if callback is None and plot_images:
            callback = plot_example_single
            callback = functools.partial(
                callback, out_dir=output_dir, return_plots=True, **(viz_kwargs or {})
            )
    kwargs = {**kwargs, "callback": callback}

    if kwargs.get("select_images_from_logs"):
        kwargs["selected_images"] = select_images_from_log(
            kwargs.get("select_images_from_logs")
        )
    seed_everything(dataset.cfg.seed)

    loader = dataset.dataloader(split, shuffle=True, num_workers=num_workers)
    metrics, names = evaluate_single_image_chain(loader, models, **kwargs)

    results = metrics.compute()
    logger.info("All results: %s", results)
    if output_dir is not None and not plot_images:
        write_dump(output_dir, experiments[0], cfg, results, metrics, names)
        logger.info("Outputs have been written to %s.", output_dir)
    return metrics
<<<<<<< HEAD

def evaluate_chain(
    experiments: List[str],
    cfgs: List[DictConfig],
    dataset,
    split: str,
    output_dir: Optional[Path] = None,
    callback: Optional[Callable] = None,
    num_workers: int = 1,
    viz_kwargs=None,
    **kwargs,
):

    logger.info("Evaluating models %s", experiments)

    models = []
    for experiment, cfg in zip(experiments, cfgs):
        checkpoint_path = resolve_checkpoint_path(experiment)
        model = GenericModule.load_from_checkpoint(
            checkpoint_path, cfg=cfg, find_best=not experiment.endswith(".ckpt")
        )
        model = model.eval()
        if torch.cuda.is_available():
            model = model.cuda()
        models.append(model)

    dataset.prepare_data()
    dataset.setup()

    plot_images = kwargs.get("plot_images")
    if output_dir is not None:
        output_dir.mkdir(exist_ok=True, parents=True)
        if callback is None and plot_images:
            callback = plot_example_single
            callback = functools.partial(
                callback, out_dir=output_dir, return_plots=True, **(viz_kwargs or {})
            )
    kwargs = {**kwargs, "callback": callback}

    if kwargs.get("select_images_from_logs"):
        kwargs["selected_images"] = select_images_from_log(
            kwargs.get("select_images_from_logs")
        )
    seed_everything(dataset.cfg.seed)

    loader = dataset.dataloader(split, shuffle=True, num_workers=num_workers)
    metrics, names = evaluate_single_image_chain(loader, models, **kwargs)

    results = metrics.compute()
    logger.info("All results: %s", results)
    if output_dir is not None and not plot_images:
        write_dump(output_dir, experiments[0], cfg, results, metrics, names)
        logger.info("Outputs have been written to %s.", output_dir)
    return metrics
=======
>>>>>>> d5e0c928


def evaluate(
    experiment: str,
    cfg: DictConfig,
    dataset,
    split: str,
    sequential: bool = False,
    output_dir: Optional[Path] = None,
    callback: Optional[Callable] = None,
    num_workers: int = 1,
    viz_kwargs=None,
    **kwargs,
):
    if experiment in pretrained_models:
        experiment, cfg_override = pretrained_models[experiment]
        cfg = OmegaConf.merge(OmegaConf.create(dict(model=cfg_override)), cfg)

    logger.info("Evaluating model %s with config %s", experiment, cfg)
    checkpoint_path = resolve_checkpoint_path(experiment)
    model = GenericModule.load_from_checkpoint(
        checkpoint_path, cfg=cfg, find_best=not experiment.endswith(".ckpt")
    )
    model = model.eval()
    if torch.cuda.is_available():
        model = model.cuda()

    dataset.prepare_data()
    dataset.setup()

    plot_images = kwargs.get("plot_images")
    if output_dir is not None:
        output_dir.mkdir(exist_ok=True, parents=True)
        if callback is None and plot_images:
            if sequential:
                callback = plot_example_sequential
            else:
                callback = plot_example_single
            callback = functools.partial(
                callback, out_dir=output_dir, return_plots=True, **(viz_kwargs or {})
            )
    kwargs = {**kwargs, "callback": callback}

    if kwargs.get("select_images_from_logs"):
        kwargs["selected_images"] = select_images_from_log(
            kwargs.get("select_images_from_logs")
        )
    seed_everything(dataset.cfg.seed)
    if sequential:
        dset, chunk2idx = dataset.sequence_dataset(split, **cfg.chunking)
        metrics = evaluate_sequential(dset, chunk2idx, model, **kwargs)
    else:
        loader = dataset.dataloader(split, shuffle=True, num_workers=num_workers)
        metrics, names = evaluate_single_image(loader, model, **kwargs)

    results = metrics.compute()
    logger.info("All results: %s", results)
    if output_dir is not None and not plot_images:
        write_dump(output_dir, experiment, cfg, results, metrics, names)
        logger.info("Outputs have been written to %s.", output_dir)
    return metrics<|MERGE_RESOLUTION|>--- conflicted
+++ resolved
@@ -289,10 +289,7 @@
 
 
 def select_images_from_log(log_paths):
-<<<<<<< HEAD
     """Return list of images to plot"""
-=======
->>>>>>> d5e0c928
 
     if len(log_paths) == 0:
         raise ValueError("At least one log path must be provided")
@@ -319,18 +316,15 @@
             logs[i] = list(zip(log_data["errors"]["xy_max_error"], log_data["names"]))
             logs[i] = [err for err, _ in sorted(logs[i], key=lambda x: x[1])]
 
-<<<<<<< HEAD
         # selected_images = [n for (n, f, c) in list(zip(sorted_names, logs[0], logs[len(log_paths)-1])) if c < 5 and f > 12]
         # selected_images = [n for (n, f, c, C) in list(zip(sorted_names, logs[0], logs[1], logs[2])) if (f > 0.5 and c <= 0.5) or (f > 1 and c <= 1) or (f > 2 and c <= 2)]
-        selected_images = [
-            n
-            for (n, f, c, C) in list(zip(sorted_names, logs[0], logs[1], logs[2]))
-            if f <= 4
-=======
+        # selected_images = [
+        #     n
+        #     for (n, f, c, C) in list(zip(sorted_names, logs[0], logs[1], logs[2]))
+        #     if f <= 4
         diff = -np.array(logs[0]) + np.array(logs[len(log_paths) - 1])
         selected_images = [
             n for value, n in sorted(list(zip(diff, sorted_names)), key=lambda x: x[0])
->>>>>>> d5e0c928
         ]
 
     return selected_images[:5]
@@ -389,7 +383,6 @@
         write_dump(output_dir, experiments[0], cfg, results, metrics, names)
         logger.info("Outputs have been written to %s.", output_dir)
     return metrics
-<<<<<<< HEAD
 
 def evaluate_chain(
     experiments: List[str],
@@ -444,8 +437,6 @@
         write_dump(output_dir, experiments[0], cfg, results, metrics, names)
         logger.info("Outputs have been written to %s.", output_dir)
     return metrics
-=======
->>>>>>> d5e0c928
 
 
 def evaluate(
